--- conflicted
+++ resolved
@@ -1,10 +1,9 @@
 # -*- coding: utf-8 -*-
 
-<<<<<<< HEAD
+
 from .function_from_expression import (
         Function_from_Expression,
         Named_Function_from_Expression,
         )
-=======
-from .function_from_expression import Function_from_Expression
->>>>>>> 346e1447
+
+from .function_from_expression import Function_from_Expression